<script lang="ts">
	import {
		dashboard,
		configuration,
		editMode,
		motion,
		showDrawer,
		translation,
		drawerSearch,
		focusSearch,
		currentViewId,
		selectedLanguage,
		customJs,
		filterDashboard,
		disableMenuButton,
		clickOriginatedFromMenu,
		connection
	} from '$lib/Stores';
	import { authentication, options } from '$lib/Socket';
	import { onDestroy, onMount } from 'svelte';
	import { browser } from '$app/environment';
	import { modals } from 'svelte-modals';
	import Theme from '$lib/Components/Theme.svelte';

	/**
	 * Data from server-side load
	 * function +page.server.ts
	 */
	export let data;

	$configuration = data?.configuration;
	$dashboard = data?.dashboard;
	$translation = data?.translations;
	$selectedLanguage = data?.configuration?.locale || 'en';
	$customJs = data?.configuration?.custom_js;
	$currentViewId = $dashboard?.views?.[0]?.id;

	const _motion = data?.configuration?.motion;
	$motion = _motion === undefined || _motion === true ? $motion : 0;

	/**
	 * Computes the current view.
	 *
	 * filterDashboard is filtered from search input, else
	 * find `$currentViewId` OR when dragging get `isDndShadowItem`
	 */
	$: view = $drawerSearch
		? $filterDashboard
		: $dashboard?.views?.find((view) => view?.id === $currentViewId) ||
			$dashboard?.views?.find((view) => view?.isDndShadowItem);

	/**
	 * WebSocket, tries to reconnect if no previous connection has been made.
	 */
	let isConnecting = false;
	let retryInterval: ReturnType<typeof setInterval>;

	if (browser) {
		connect();
		retryInterval = setInterval(connect, 3000);
	}

	async function connect() {
		if (isConnecting) return;
		isConnecting = true;

		console.debug('authenticating...');

		if ($configuration?.hassUrl) {
			options.hassUrl = $configuration?.hassUrl;
		}

<<<<<<< HEAD
	if (browser && $configuration?.hassUrl) {
		// set html lang attribute
		document.documentElement.lang = $selectedLanguage || 'en';

		authenticate($configuration.hassUrl);
=======
		try {
			await authentication(options);
			console.debug('authenticated.');
			clearInterval(retryInterval);
		} catch (err) {
			// catch but don't log
		} finally {
			isConnecting = false;
		}
>>>>>>> ca628591
	}

	onDestroy(() => clearInterval(retryInterval));

	onMount(async () => {
		/**
		 * If the "menu" parameter in the URL is set to 'false'
		 * Menu button is hidden and drawer is disabled.
		 */
		const menuParam = new URLSearchParams(window.location.search).get('menu');
		$disableMenuButton = menuParam === 'false';

		/**
		 * Unregister service worker because it
		 * interferes with MJPEG camera streams
		 */
		if ('serviceWorker' in navigator) {
			try {
				const registrations = await navigator.serviceWorker.getRegistrations();
				for (const registration of registrations) {
					await registration.unregister();
				}
			} catch (error) {
				console.error('Error during service worker unregistration:', error);
			}
		}
	});

	/**
	 * Toggles drawer visibility and resets
	 * the `$clickOriginatedFromMenu` flag.
	 */
	function toggleDrawer() {
		$showDrawer = !$showDrawer;
		$clickOriginatedFromMenu = false;
	}

	/**
	 * If in edit mode, toggle editMode by programmatically clicking `EditModeButton`
	 * to trigger any potential confirm dialogs. Else toggle drawer normally.
	 */
	function handleClick() {
		if ($editMode) {
			$clickOriginatedFromMenu = true;
			const button = document.querySelector('#editmode') as HTMLButtonElement;
			button?.click();
		} else {
			toggleDrawer();
		}
	}

	/**
	 * Handles the keydown events for:
	 * - 'f': Shows drawer and/or focuses on the search field.
	 * - 'Escape': Hides the search focus/hides the drawer.
	 */
	function handleKeydown(event: any) {
		if ($modals.length) return;

		// don't focus on underlying element
		if (event.key === 'Escape' && !$editMode && document.activeElement) {
			(document.activeElement as HTMLElement).blur();
		}

		if (event.key === 'f' && !$disableMenuButton) {
			if (!$showDrawer || !$focusSearch) {
				$focusSearch = true;
				if (!$showDrawer) $showDrawer = true;
				event.preventDefault(); // prevent 'f'
			}
		} else if (event.key === 'Escape' && $showDrawer && !$editMode) {
			$focusSearch = false;
			if (!$drawerSearch) handleClick();
			$drawerSearch = undefined;
		}
	}

	$: console.log('DEBUG:', $configuration?.hassUrl);
</script>

<svelte:window on:keydown={handleKeydown} />

<!-- theme -->
<Theme initial={data?.theme} />

<div
	id="layout"
	style:grid-template-columns="{$dashboard?.hide_sidebar || !$dashboard?.sidebar?.length
		? '0'
		: $dashboard?.sidebarWidth || 350}px auto"
	style:grid-template-rows={$showDrawer ? 'auto auto 1fr' : '0fr auto 1fr'}
	style:transition="grid-template-rows {$motion}ms ease, grid-template-columns {$motion}ms ease"
>
	<!-- nav -->
	{#await import('$lib/Main/Views.svelte') then Views}
		<svelte:component this={Views.default} {view} />
	{/await}

	<!-- main -->
	{#if view?.sections}
		{#await import('$lib/Main/Index.svelte') then Main}
			<svelte:component this={Main.default} {view} />
		{/await}
	{:else if $connection}
		{#await import('$lib/Main/Intro.svelte') then Intro}
			<svelte:component this={Intro.default} {data} />
		{/await}
	{/if}

	<!-- aside -->
	{#await import('$lib/Sidebar/Index.svelte') then Sidebar}
		<svelte:component this={Sidebar.default} />
	{/await}

	<!-- menu -->
	{#if !$disableMenuButton}
		{#await import('$lib/Drawer/MenuButton.svelte') then MenuButton}
			<svelte:component this={MenuButton.default} {handleClick} />
		{/await}
	{/if}

	<!-- header -->
	{#if $showDrawer}
		{#await import('$lib/Drawer/Index.svelte') then Drawer}
			<svelte:component this={Drawer.default} {view} {data} {toggleDrawer} />
		{/await}
	{/if}

	<!-- module -->
	{#if $customJs}
		{#await import('$lib/Components/CustomJs.svelte') then CustomJs}
			<svelte:component this={CustomJs.default} />
		{/await}
	{/if}
</div>

<style>
	#layout {
		display: grid;
		grid-template-areas:
			'header header'
			'aside nav'
			'aside main';
		min-height: 100vh;
		overflow: hidden;
	}

	@media (max-width: 768px) {
		#layout {
			display: grid;
			grid-template-areas:
				'header header'
				'aside aside'
				'nav nav'
				'main main';
			min-height: 100vh;
			overflow: hidden;
			grid-template-rows: auto auto auto 1fr !important;
		}
	}
</style><|MERGE_RESOLUTION|>--- conflicted
+++ resolved
@@ -56,6 +56,8 @@
 	let retryInterval: ReturnType<typeof setInterval>;
 
 	if (browser) {
+    document.documentElement.lang = $selectedLanguage || 'en';
+    
 		connect();
 		retryInterval = setInterval(connect, 3000);
 	}
@@ -70,13 +72,6 @@
 			options.hassUrl = $configuration?.hassUrl;
 		}
 
-<<<<<<< HEAD
-	if (browser && $configuration?.hassUrl) {
-		// set html lang attribute
-		document.documentElement.lang = $selectedLanguage || 'en';
-
-		authenticate($configuration.hassUrl);
-=======
 		try {
 			await authentication(options);
 			console.debug('authenticated.');
@@ -86,7 +81,6 @@
 		} finally {
 			isConnecting = false;
 		}
->>>>>>> ca628591
 	}
 
 	onDestroy(() => clearInterval(retryInterval));
